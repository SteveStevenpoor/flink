/***********************************************************************************************************************
 *
 * Copyright (C) 2010 by the Stratosphere project (http://stratosphere.eu)
 *
 * Licensed under the Apache License, Version 2.0 (the "License"); you may not use this file except in compliance with
 * the License. You may obtain a copy of the License at
 *
 *     http://www.apache.org/licenses/LICENSE-2.0
 *
 * Unless required by applicable law or agreed to in writing, software distributed under the License is distributed on
 * an "AS IS" BASIS, WITHOUT WARRANTIES OR CONDITIONS OF ANY KIND, either express or implied. See the License for the
 * specific language governing permissions and limitations under the License.
 *
 **********************************************************************************************************************/

package eu.stratosphere.nephele.taskmanager;

import java.io.IOException;
import java.net.InetAddress;
import java.net.InetSocketAddress;
import java.net.UnknownHostException;
import java.util.ArrayList;
import java.util.Iterator;
import java.util.List;
import java.util.Map;
import java.util.Set;
import java.util.Timer;
import java.util.TimerTask;
import java.util.concurrent.ConcurrentHashMap;

import org.apache.commons.cli.CommandLine;
import org.apache.commons.cli.CommandLineParser;
import org.apache.commons.cli.GnuParser;
import org.apache.commons.cli.Option;
import org.apache.commons.cli.OptionBuilder;
import org.apache.commons.cli.Options;
import org.apache.commons.cli.ParseException;
import org.apache.commons.logging.Log;
import org.apache.commons.logging.LogFactory;

import eu.stratosphere.nephele.checkpointing.ReplayTask;
import eu.stratosphere.nephele.checkpointing.CheckpointUtils;
import eu.stratosphere.nephele.configuration.ConfigConstants;
import eu.stratosphere.nephele.configuration.Configuration;
import eu.stratosphere.nephele.configuration.GlobalConfiguration;
import eu.stratosphere.nephele.discovery.DiscoveryException;
import eu.stratosphere.nephele.discovery.DiscoveryService;
import eu.stratosphere.nephele.execution.Environment;
import eu.stratosphere.nephele.execution.ExecutionState;
import eu.stratosphere.nephele.execution.RuntimeEnvironment;
import eu.stratosphere.nephele.execution.librarycache.LibraryCacheManager;
import eu.stratosphere.nephele.execution.librarycache.LibraryCacheProfileRequest;
import eu.stratosphere.nephele.execution.librarycache.LibraryCacheProfileResponse;
import eu.stratosphere.nephele.execution.librarycache.LibraryCacheUpdate;
import eu.stratosphere.nephele.executiongraph.CheckpointState;
import eu.stratosphere.nephele.executiongraph.ExecutionVertexID;
import eu.stratosphere.nephele.instance.HardwareDescription;
import eu.stratosphere.nephele.instance.HardwareDescriptionFactory;
import eu.stratosphere.nephele.instance.InstanceConnectionInfo;
import eu.stratosphere.nephele.io.IOReadableWritable;
import eu.stratosphere.nephele.io.channels.ChannelID;
import eu.stratosphere.nephele.ipc.RPC;
import eu.stratosphere.nephele.ipc.Server;
import eu.stratosphere.nephele.jobgraph.JobID;
import eu.stratosphere.nephele.net.NetUtils;
import eu.stratosphere.nephele.plugins.PluginID;
import eu.stratosphere.nephele.plugins.PluginManager;
import eu.stratosphere.nephele.plugins.TaskManagerPlugin;
import eu.stratosphere.nephele.profiling.ProfilingUtils;
import eu.stratosphere.nephele.profiling.TaskManagerProfiler;
import eu.stratosphere.nephele.protocols.ChannelLookupProtocol;
import eu.stratosphere.nephele.protocols.InputSplitProviderProtocol;
import eu.stratosphere.nephele.protocols.JobManagerProtocol;
import eu.stratosphere.nephele.protocols.PluginCommunicationProtocol;
import eu.stratosphere.nephele.protocols.TaskOperationProtocol;
import eu.stratosphere.nephele.services.iomanager.IOManager;
import eu.stratosphere.nephele.services.memorymanager.MemoryManager;
import eu.stratosphere.nephele.services.memorymanager.spi.DefaultMemoryManager;
import eu.stratosphere.nephele.taskmanager.bytebuffered.ByteBufferedChannelManager;
import eu.stratosphere.nephele.taskmanager.runtime.RuntimeTask;
import eu.stratosphere.nephele.util.SerializableArrayList;
import eu.stratosphere.nephele.util.StringUtils;

/**
 * A task manager receives tasks from the job manager and executes them. After having executed them
 * (or in case of an execution error) it reports the execution result back to the job manager.
 * Task managers are able to automatically discover the job manager and receive its configuration from it
 * as long as the job manager is running on the same local network
 * 
 * @author warneke
 */
public class TaskManager implements TaskOperationProtocol, PluginCommunicationProtocol {

	private static final Log LOG = LogFactory.getLog(TaskManager.class);

	private final JobManagerProtocol jobManager;

	private final InputSplitProviderProtocol globalInputSplitProvider;

	private final ChannelLookupProtocol lookupService;

	private final PluginCommunicationProtocol pluginCommunicationService;

	private static final int handlerCount = 1;

	private final Server taskManagerServer;

	/**
	 * This map contains all the tasks whose threads are in a state other than TERMINATED. If any task
	 * is stored inside this map and its thread status is TERMINATED, this indicates a virtual machine error.
	 * As a result, task status will switch to FAILED and reported to the {@link JobManager}.
	 */
	private final Map<ExecutionVertexID, Task> runningTasks = new ConcurrentHashMap<ExecutionVertexID, Task>();

	private final InstanceConnectionInfo localInstanceConnectionInfo;

	private final static int FAILURERETURNCODE = -1;

	private final static int DEFAULTPERIODICTASKSINTERVAL = 1000;

	/**
	 * The instance of the {@link ByteBufferedChannelManager} which is responsible for
	 * setting up and cleaning up the byte buffered channels of the tasks.
	 */
	private final ByteBufferedChannelManager byteBufferedChannelManager;

	/**
	 * Instance of the task manager profile if profiling is enabled.
	 */
	private final TaskManagerProfiler profiler;

	private final MemoryManager memoryManager;

	private final IOManager ioManager;

	private final HardwareDescription hardwareDescription;

	private final Map<PluginID, TaskManagerPlugin> taskManagerPlugins;

	/**
	 * Stores whether the task manager has already been shut down.
	 */
	private boolean isShutDown = false;

<<<<<<< HEAD
	private final double CPupper;

	private final double CPlower;
	
	private final boolean usePACT;
	
	private final boolean useAVG;
	
	private final boolean noCheckpointing;

	private boolean alwaysCheckpointing;

=======
>>>>>>> bd41a87c
	/**
	 * Constructs a new task manager, starts its IPC service and attempts to discover the job manager to
	 * receive an initial configuration.
	 * 
	 * @param configDir
	 *        the directory containing the configuration files for the task manager
	 */
	public TaskManager(String configDir) throws Exception {

		// First, try to load global configuration
		GlobalConfiguration.loadConfiguration(configDir);

		// Use discovery service to find the job manager in the network?
		final String address = GlobalConfiguration.getString(ConfigConstants.JOB_MANAGER_IPC_ADDRESS_KEY, null);
		InetSocketAddress jobManagerAddress = null;
		if (address == null) {
			// Address is null, use discovery manager to determine address
			LOG.info("Using discovery service to locate job manager");
			try {
				jobManagerAddress = DiscoveryService.getJobManagerAddress();
			} catch (DiscoveryException e) {
				throw new Exception("Failed to locate job manager via discovery: " + e.getMessage(), e);
			}
		} else {
			LOG.info("Reading location of job manager from configuration");

			final int port = GlobalConfiguration.getInteger(ConfigConstants.JOB_MANAGER_IPC_PORT_KEY,
				ConfigConstants.DEFAULT_JOB_MANAGER_IPC_PORT);

			// Try to convert configured address to {@link InetAddress}
			try {
				final InetAddress tmpAddress = InetAddress.getByName(address);
				jobManagerAddress = new InetSocketAddress(tmpAddress, port);
			} catch (UnknownHostException e) {
				throw new Exception("Failed to locate job manager based on configuration: " + e.getMessage(), e);
			}
		}

		LOG.info("Determined address of job manager to be " + jobManagerAddress);

		// Determine interface address that is announced to the job manager
		final int ipcPort = GlobalConfiguration.getInteger(ConfigConstants.TASK_MANAGER_IPC_PORT_KEY,
			ConfigConstants.DEFAULT_TASK_MANAGER_IPC_PORT);
		final int dataPort = GlobalConfiguration.getInteger(ConfigConstants.TASK_MANAGER_DATA_PORT_KEY,
			ConfigConstants.DEFAULT_TASK_MANAGER_DATA_PORT);

		InetAddress taskManagerAddress = null;

		try {
			taskManagerAddress = DiscoveryService.getTaskManagerAddress(jobManagerAddress.getAddress());
		} catch (DiscoveryException e) {
			throw new Exception("Failed to initialize discovery service. " + e.getMessage(), e);
		}

		this.localInstanceConnectionInfo = new InstanceConnectionInfo(taskManagerAddress, ipcPort, dataPort);

		LOG.info("Announcing connection information " + this.localInstanceConnectionInfo + " to job manager");

		// Try to create local stub for the job manager
		JobManagerProtocol jobManager = null;
		try {
			jobManager = (JobManagerProtocol) RPC.getProxy(JobManagerProtocol.class, jobManagerAddress, NetUtils
				.getSocketFactory());
		} catch (IOException e) {
			LOG.error(StringUtils.stringifyException(e));
			throw new Exception("Failed to initialize connection to JobManager: " + e.getMessage(), e);
		}
		this.jobManager = jobManager;

		// Try to create local stub of the global input split provider
		InputSplitProviderProtocol globalInputSplitProvider = null;
		try {
			globalInputSplitProvider = (InputSplitProviderProtocol) RPC.getProxy(InputSplitProviderProtocol.class,
				jobManagerAddress, NetUtils.getSocketFactory());
		} catch (IOException e) {
			LOG.error(StringUtils.stringifyException(e));
			throw new Exception("Failed to initialize connection to global input split provider: " + e.getMessage(), e);
		}
		this.globalInputSplitProvider = globalInputSplitProvider;

		// Try to create local stub for the lookup service
		ChannelLookupProtocol lookupService = null;
		try {
			lookupService = (ChannelLookupProtocol) RPC.getProxy(ChannelLookupProtocol.class, jobManagerAddress,
				NetUtils.getSocketFactory());
		} catch (IOException e) {
			LOG.error(StringUtils.stringifyException(e));
			throw new Exception("Failed to initialize channel lookup protocol. " + e.getMessage(), e);
		}
		this.lookupService = lookupService;

		// Try to create local stub for the plugin communication service
		PluginCommunicationProtocol pluginCommunicationService = null;
		try {
			pluginCommunicationService = (PluginCommunicationProtocol) RPC.getProxy(PluginCommunicationProtocol.class,
				jobManagerAddress, NetUtils.getSocketFactory());
		} catch (IOException e) {
			LOG.error(StringUtils.stringifyException(e));
			throw new Exception("Failed to initialize plugin communication protocol. " + e.getMessage(), e);
		}
		this.pluginCommunicationService = pluginCommunicationService;

		// Start local RPC server
		Server taskManagerServer = null;
		try {
			taskManagerServer = RPC.getServer(this, taskManagerAddress.getHostName(), ipcPort, handlerCount);
			taskManagerServer.start();
		} catch (IOException e) {
			LOG.error(StringUtils.stringifyException(e));
			throw new Exception("Failed to taskmanager server. " + e.getMessage(), e);
		}
		this.taskManagerServer = taskManagerServer;

		// Load profiler if it should be used
		if (GlobalConfiguration.getBoolean(ProfilingUtils.ENABLE_PROFILING_KEY, false)) {
			final String profilerClassName = GlobalConfiguration.getString(ProfilingUtils.TASKMANAGER_CLASSNAME_KEY,
				null);
			if (profilerClassName == null) {
				LOG.error("Cannot find class name for the profiler.");
				throw new Exception("Cannot find class name for the profiler.");
			}
			this.profiler = ProfilingUtils.loadTaskManagerProfiler(profilerClassName, jobManagerAddress.getAddress(),
				this.localInstanceConnectionInfo);
		} else {
			this.profiler = null;
			LOG.debug("Profiler disabled");
		}

		// Get the directory for storing temporary files
		final String[] tmpDirPaths = GlobalConfiguration.getString(ConfigConstants.TASK_MANAGER_TMP_DIR_KEY,
			ConfigConstants.DEFAULT_TASK_MANAGER_TMP_PATH).split(":");

		// Initialize the byte buffered channel manager
		ByteBufferedChannelManager byteBufferedChannelManager = null;
		try {
			byteBufferedChannelManager = new ByteBufferedChannelManager(this.lookupService,
				this.localInstanceConnectionInfo);
		} catch (IOException ioe) {
			LOG.error(StringUtils.stringifyException(ioe));
			throw new Exception("Failed to instantiate Byte-buffered channel manager. " + ioe.getMessage(), ioe);
		}
		this.byteBufferedChannelManager = byteBufferedChannelManager;

		// Determine hardware description
		HardwareDescription hardware = HardwareDescriptionFactory.extractFromSystem();
		if (hardware == null) {
			LOG.warn("Cannot determine hardware description");
		}

		// Check whether the memory size has been explicitly configured. if so that overrides the default mechanism
		// of taking as much as is mentioned in the hardware description
		long memorySize = GlobalConfiguration.getInteger(ConfigConstants.MEMORY_MANAGER_AVAILABLE_MEMORY_SIZE_KEY, -1);

		if (memorySize > 0) {
			// manually configured memory size. override the value in the hardware config
			hardware = HardwareDescriptionFactory.construct(hardware.getNumberOfCPUCores(),
				hardware.getSizeOfPhysicalMemory(), memorySize * 1024L * 1024L);
		}
		this.hardwareDescription = hardware;

		// Initialize the memory manager
		LOG.info("Initializing memory manager with " + (hardware.getSizeOfFreeMemory() >>> 20) + " megabytes of memory");
		try {
			this.memoryManager = new DefaultMemoryManager(hardware.getSizeOfFreeMemory());
		} catch (RuntimeException rte) {
			LOG.fatal("Unable to initialize memory manager with " + (hardware.getSizeOfFreeMemory() >>> 20)
				+ " megabytes of memory", rte);
			throw rte;
		}

		this.ioManager = new IOManager(tmpDirPaths);

		// Load the plugins
		this.taskManagerPlugins = PluginManager.getTaskManagerPlugins(this, configDir);

		// Add shutdown hook for clean up tasks
		Runtime.getRuntime().addShutdownHook(new TaskManagerCleanUp(this));
<<<<<<< HEAD
		
		this.CPupper = Double.parseDouble(GlobalConfiguration.getString("checkpoint.upperbound","0.9"));
		this.CPlower = Double.parseDouble(GlobalConfiguration.getString("checkpoint.lowerbound","1.5"));
		this.usePACT = GlobalConfiguration.getBoolean("checkpoint.usepact",false);		
		this.useAVG = GlobalConfiguration.getBoolean("checkpoint.useavg",false);
		this.noCheckpointing = GlobalConfiguration.getBoolean("checkpoint.no",false);
		this.alwaysCheckpointing = GlobalConfiguration.getBoolean("checkpoint.always",false);
		LOG.info("Checkpointing Summary: UpperBound=" + this.CPupper + " LowerBound=" + this.CPlower 
				+ " ForcedValues: usePACT=" + this.usePACT + " useAVG=" + this.useAVG 
				+ " NOCheckpoting="+this.noCheckpointing + " AlwaysCheckpointing=" + this.alwaysCheckpointing);
		
=======
>>>>>>> bd41a87c

		LOG.info(CheckpointUtils.getSummary());
	}

	/**
	 * Entry point for the program.
	 * 
	 * @param args
	 *        arguments from the command line
	 */
	@SuppressWarnings("static-access")
	public static void main(String[] args) {

		Option configDirOpt = OptionBuilder.withArgName("config directory").hasArg().withDescription(
			"Specify configuration directory.").create("configDir");

		Options options = new Options();
		options.addOption(configDirOpt);

		CommandLineParser parser = new GnuParser();
		CommandLine line = null;
		try {
			line = parser.parse(options, args);
		} catch (ParseException e) {
			System.err.println("CLI Parsing failed. Reason: " + e.getMessage());
			System.exit(FAILURERETURNCODE);
		}

		String configDir = line.getOptionValue(configDirOpt.getOpt(), null);

		// Create a new task manager object
		TaskManager taskManager = null;
		try {
			taskManager = new TaskManager(configDir);
		} catch (Exception e) {
			LOG.fatal("Taskmanager startup failed:" + StringUtils.stringifyException(e));
			System.exit(FAILURERETURNCODE);
		}

		// Run the main I/O loop
		taskManager.runIOLoop();

		// Shut down
		taskManager.shutdown();
	}

	// This method is called by the TaskManagers main thread
	public void runIOLoop() {

		long interval = GlobalConfiguration.getInteger("taskmanager.setup.periodictaskinterval",
			DEFAULTPERIODICTASKSINTERVAL);

		while (!Thread.interrupted()) {

			// Sleep
			try {
				Thread.sleep(interval);
			} catch (InterruptedException e1) {
				LOG.debug("Heartbeat thread was interrupted");
				break;
			}

			// Send heartbeat
			try {
				this.jobManager.sendHeartbeat(this.localInstanceConnectionInfo, this.hardwareDescription);
			} catch (IOException e) {
				LOG.debug("sending the heart beat caused on IO Exception");
			}

			// Check the status of the task threads to detect unexpected thread terminations
			checkTaskExecution();
		}

		// Shutdown the individual components of the task manager
		shutdown();
	}

	/**
	 * {@inheritDoc}
	 */
	@Override
	public TaskCancelResult cancelTask(final ExecutionVertexID id) throws IOException {

		final Task task = this.runningTasks.get(id);

		if (task == null) {
			final TaskCancelResult taskCancelResult = new TaskCancelResult(id,
				AbstractTaskResult.ReturnCode.TASK_NOT_FOUND);
			taskCancelResult.setDescription("No task with ID " + id + " is currently running");
			return taskCancelResult;
		}

		// Execute call in a new thread so IPC thread can return immediately
		final Thread tmpThread = new Thread(new Runnable() {

			@Override
			public void run() {

				// Finally, request user code to cancel
				task.cancelExecution();
			}
		});
		tmpThread.start();

		return new TaskCancelResult(id, AbstractTaskResult.ReturnCode.SUCCESS);
	}

	/**
	 * {@inheritDoc}
	 */
	@Override
	public TaskKillResult killTask(final ExecutionVertexID id) throws IOException {

		// Check if the task is registered with our task manager
		Task tmpTask;

		synchronized (this.runningTasks) {

			tmpTask = this.runningTasks.get(id);

			if (tmpTask == null) {
				final TaskKillResult taskKillResult = new TaskKillResult(id,
					AbstractTaskResult.ReturnCode.TASK_NOT_FOUND);
				taskKillResult.setDescription("No task with ID + " + id + " is currently running");
				return taskKillResult;
			}
		}

		final Task task = tmpTask;
		// Execute call in a new thread so IPC thread can return immediately
		final Thread tmpThread = new Thread(new Runnable() {

			@Override
			public void run() {

				// Finally, request user code to cancel
				task.killExecution();
			}
		});
		tmpThread.start();

		return new TaskKillResult(id, AbstractTaskResult.ReturnCode.SUCCESS);
	}

	/**
	 * {@inheritDoc}
	 */
	@Override
	public List<TaskSubmissionResult> submitTasks(final List<TaskSubmissionWrapper> tasks) throws IOException {

		final List<TaskSubmissionResult> submissionResultList = new SerializableArrayList<TaskSubmissionResult>();
		final List<Task> tasksToStart = new ArrayList<Task>();

		// Make sure all tasks are fully registered before they are started
		for (final TaskSubmissionWrapper tsw : tasks) {

			final RuntimeEnvironment re = tsw.getEnvironment();
			final ExecutionVertexID id = tsw.getVertexID();
			final Configuration jobConfiguration = tsw.getConfiguration();
			final Set<ChannelID> activeOutputChannels = tsw.getActiveOutputChannels();

			// Register the task
			final Task task = createAndRegisterTask(id, jobConfiguration, re, activeOutputChannels);
			if (task == null) {
				final TaskSubmissionResult result = new TaskSubmissionResult(id,
					AbstractTaskResult.ReturnCode.TASK_NOT_FOUND);
				result.setDescription("Task " + re.getTaskNameWithIndex() + " (" + id + ") was already running");
				LOG.error(result.getDescription());
				submissionResultList.add(result);
			} else {
				submissionResultList.add(new TaskSubmissionResult(id, AbstractTaskResult.ReturnCode.SUCCESS));
				tasksToStart.add(task);
			}
		}

		// Now start the tasks
		for (final Task task : tasksToStart) {
			task.startExecution();
		}

		return submissionResultList;
	}

	/**
	 * Registers an newly incoming runtime task with the task manager.
	 * 
	 * @param id
	 *        the ID of the task to register
	 * @param jobConfiguration
	 *        the job configuration that has been attached to the original job graph
	 * @param environment
	 *        the environment of the task to be registered
	 * @param activeOutputChannels
	 *        the set of initially active output channels
	 * @return the task to be started or <code>null</code> if a task with the same ID was already running
	 */
	private Task createAndRegisterTask(final ExecutionVertexID id, final Configuration jobConfiguration,
			final RuntimeEnvironment environment, final Set<ChannelID> activeOutputChannels) {

		if (id == null) {
			throw new IllegalArgumentException("Argument id is null");
		}

		if (environment == null) {
			throw new IllegalArgumentException("Argument environment is null");
		}

		// Task creation and registration must be atomic
		Task task = null;

		synchronized (this) {

			final Task runningTask = this.runningTasks.get(id);
			boolean registerTask = true;
			if (runningTask == null) {

				// Is there a complete checkpoint for this task
				if (CheckpointUtils.hasCompleteCheckpointAvailable(id)) {
					task = new ReplayTask(id, environment, this);
				} else {
					task = new RuntimeTask(id, environment, this);
				}
			} else {

				if (runningTask instanceof RuntimeTask) {

					// Check if there at least a partial checkpoint available
					if (CheckpointUtils.hasPartialCheckpointAvailable(id)) {
						task = new ReplayTask((RuntimeTask) runningTask, this);
					} else {
						// Task is already running
						return null;
					}
				} else {
					// There is already a replay task running, we will simply restart it
					registerTask = false;
				}

			}

			final Environment ee = task.getEnvironment();

			if (registerTask) {
				// Register task manager components with the task
				task.registerMemoryManager(this.memoryManager);
				task.registerIOManager(this.ioManager);
				task.registerInputSplitProvider(new TaskInputSplitProvider(ee.getJobID(), id,
					this.globalInputSplitProvider));

				// Register the task with the byte buffered channel manager
				this.byteBufferedChannelManager.register(task, activeOutputChannels);

				boolean enableProfiling = false;
				if (this.profiler != null && jobConfiguration.getBoolean(ProfilingUtils.PROFILE_JOB_KEY, true)) {
					enableProfiling = true;
				}

				// Register environment, input, and output gates for profiling
				if (enableProfiling) {
					task.registerProfiler(this.profiler, jobConfiguration);
				}

				// Allow plugins to register their listeners for this task
				if (!this.taskManagerPlugins.isEmpty()) {
					final Iterator<TaskManagerPlugin> it = this.taskManagerPlugins.values().iterator();
					while (it.hasNext()) {
						it.next().registerTask(id, jobConfiguration, ee);
					}
				}

				this.runningTasks.put(id, task);
			}
		}

		return task;
	}

	/**
	 * Unregisters a finished or aborted task.
	 * 
	 * @param id
	 *        the ID of the task to be unregistered
	 */
	private void unregisterTask(final ExecutionVertexID id) {

		// Task deregistration must be atomic
		synchronized (this) {

			final Task task = this.runningTasks.remove(id);
			if (task == null) {
				LOG.error("Cannot find task with ID " + id + " to unregister");
				return;
			}

			// Unregister task from the byte buffered channel manager
			this.byteBufferedChannelManager.unregister(id, task);

			// Unregister task from profiling
			task.unregisterProfiler(this.profiler);

			// Unregister task from memory manager
			task.unregisterMemoryManager(this.memoryManager);

			// Allow plugins to unregister their listeners for this task
			if (!this.taskManagerPlugins.isEmpty()) {
				final Iterator<TaskManagerPlugin> it = this.taskManagerPlugins.values().iterator();
				while (it.hasNext()) {
					it.next().unregisterTask(id, task.getEnvironment());
				}
			}

			// Check if there are still vertices running that belong to the same job
			int numberOfVerticesBelongingToThisJob = 0;
			final Iterator<Task> iterator = this.runningTasks.values().iterator();
			while (iterator.hasNext()) {
				final Task candidateTask = iterator.next();
				if (task.getJobID().equals(candidateTask.getJobID())) {
					numberOfVerticesBelongingToThisJob++;
				}
			}

			// If there are no other vertices belonging to the same job, we can unregister the job's class loader
			if (numberOfVerticesBelongingToThisJob == 0) {
				try {
					LibraryCacheManager.unregister(task.getJobID());
				} catch (IOException e) {
					LOG.debug("Unregistering the job vertex ID " + id + " caused an IOException");
				}
			}
		}
	}

	/**
	 * {@inheritDoc}
	 */
	@Override
	public LibraryCacheProfileResponse getLibraryCacheProfile(LibraryCacheProfileRequest request) throws IOException {

		LibraryCacheProfileResponse response = new LibraryCacheProfileResponse(request);
		String[] requiredLibraries = request.getRequiredLibraries();

		for (int i = 0; i < requiredLibraries.length; i++) {
			if (LibraryCacheManager.contains(requiredLibraries[i]) == null)
				response.setCached(i, false);
			else
				response.setCached(i, true);
		}

		return response;
	}

	/**
	 * {@inheritDoc}
	 */
	@Override
	public void updateLibraryCache(LibraryCacheUpdate update) throws IOException {

		// Nothing to to here
	}

	public void executionStateChanged(final JobID jobID, final ExecutionVertexID id,
			final ExecutionState newExecutionState, final String optionalDescription) {

		if (newExecutionState == ExecutionState.FINISHED || newExecutionState == ExecutionState.CANCELED
				|| newExecutionState == ExecutionState.FAILED) {

			// Unregister the task (free all buffers, remove all channels, task-specific class loaders, etc...)
			unregisterTask(id);
		}
		// Get lock on the jobManager object and propagate the state change
		synchronized (this.jobManager) {
			try {
				this.jobManager.updateTaskExecutionState(new TaskExecutionState(jobID, id, newExecutionState,
					optionalDescription));
			} catch (IOException e) {
				LOG.error(StringUtils.stringifyException(e));
			}
		}
	}

<<<<<<< HEAD
	/**
	 * Called by an {@link EnvironmentWrapper} object to indicate that a task has exhausted its initial execution
	 * resources.
	 * 
	 * @param jobID
	 *        the ID of the job the task belongs to
	 * @param id
	 *        the ID of the vertex representing the task
	 * @param resourceUtilizationSnapshot
	 *        snapshot of the task's resource utilization taken at the point in time when the exhaustion occurred
	 */
	public void initialExecutionResourcesExhausted(final JobID jobID, final ExecutionVertexID id,
			final ResourceUtilizationSnapshot resourceUtilizationSnapshot) {
		Task task = this.runningTasks.get(id);
		LOG.info("Checkpoint decision for vertex " + task.getEnvironment().getTaskName() + " required");
		boolean checkpointDecision = getDecision(task, resourceUtilizationSnapshot);
		if(checkpointDecision)
			LOG.info("Creating Checkpoint for " +  task.getEnvironment().getTaskName() + " (" +task.getEnvironment().getIndexInSubtaskGroup() +"/" +task.getEnvironment().getCurrentNumberOfSubtasks() +  " )");

		final List<CheckpointDecision> checkpointDecisionList = new SerializableArrayList<CheckpointDecision>();

		checkpointDecisionList.add(new CheckpointDecision(id, checkpointDecision));

		// Propagate checkpoint decisions
		try {
			propagateCheckpointDecisions(checkpointDecisionList);
		} catch (IOException e) {
			e.printStackTrace();
		}

	}
	private boolean getDecision(final Task task, final ResourceUtilizationSnapshot rus) {
		if(this.noCheckpointing){
			return false;
		}
		if(this.alwaysCheckpointing){
			return true;
		}
		if(rus.getForced() == null){
			if((rus.getPactRatio() != -1 || this.usePACT)&& !this.useAVG){ 
				System.out.println("Ratio = " + rus.getPactRatio());
				if(rus.getPactRatio()>=this.CPlower){
					//amount of data is small so we checkpoint
					return true;
				}
				if(rus.getPactRatio()<=this.CPupper){
					//amount of data is too big
					return false;
				}
			}else{
				//no info from upper layer so use average sizes
				if(rus.isDam() || this.useAVG){
					System.out.println("is Dam");

					if(rus.getAverageOutputRecordSize() != 0){
						System.out.println( "avg ratio" + rus.getAverageInputRecordSize()/rus.getAverageOutputRecordSize());
					}
					
					if(rus.getAverageOutputRecordSize() != 0 && 
							rus.getAverageInputRecordSize()/rus.getAverageOutputRecordSize() >=this.CPlower){
						return true;
					}

					if(rus.getAverageOutputRecordSize() != 0 && 
							rus.getAverageInputRecordSize()/rus.getAverageOutputRecordSize() <=this.CPupper){
						return false;
					}
				}else{



					// we have no data dam so we can estimate the input/output-ratio
					System.out.println("out " + rus.getTotalOutputAmount() + " in " + rus.getTotalInputAmount());
					if(rus.getTotalInputAmount() != 0 ){
						System.out.println("selektivity is " + (double)rus.getTotalOutputAmount()  /  rus.getTotalInputAmount());

					}
					if(rus.getTotalOutputAmount() != 0 && ((double)rus.getTotalInputAmount() /  rus.getTotalOutputAmount() >=this.CPlower)){
						//size off checkpoint would be to large: do not checkpoint
						//TODO progress estimation would make sense here
						LOG.info(task.getEnvironment().getTaskName() + "Checkpoint to large selektivity " + ((double)rus.getTotalInputAmount()/  rus.getTotalOutputAmount() > 2.0));
						return false;

					}
					if(rus.getTotalOutputAmount() != 0 && ((double)rus.getTotalInputAmount() /  rus.getTotalOutputAmount() <=this.CPupper)){
						//size of checkpoint will be small enough: checkpoint 
						//TODO progress estimation would make sense here
						LOG.info(task.getEnvironment().getTaskName() + "Checkpoint to large selektivity " + ((double)rus.getTotalInputAmount()/  rus.getTotalOutputAmount() > 2.0));
						return true;

					}


				}
			}
			//between thresholds check CPU Usage.
			if (rus.getUserCPU() >= 90) {
				System.out.println(task.getEnvironment().getTaskName() + "CPU-Bottleneck");
				// CPU bottleneck
				return true;
			}



		} else {
			System.out.println("Checkpoint decision was forced too " + rus.getForced());
			// checkpoint decision was forced by the user
			return rus.getForced();
		}

		//in case of doubt do not checkpoint
		return false;

	}

=======
>>>>>>> bd41a87c
	public void checkpointStateChanged(final JobID jobID, final ExecutionVertexID id,
			final CheckpointState newCheckpointState) {

		synchronized (this.jobManager) {
			try {
				this.jobManager.updateCheckpointState(new TaskCheckpointState(jobID, id, newCheckpointState));
			} catch (IOException e) {
				LOG.error(StringUtils.stringifyException(e));
			}
		}
	}

	/**
	 * Shuts the task manager down.
	 */
	public synchronized void shutdown() {

		if (this.isShutDown) {
			return;
		}

		LOG.info("Shutting down TaskManager");

		// Stop RPC proxy for the task manager
		RPC.stopProxy(this.jobManager);

		// Shut down the own RPC server
		this.taskManagerServer.stop();

		// Stop profiling if enabled
		if (this.profiler != null) {
			this.profiler.shutdown();
		}

		// Shut down the network channel manager
		this.byteBufferedChannelManager.shutdown();

		// Shut down the memory manager
		if (this.ioManager != null) {
			this.ioManager.shutdown();
		}

		if (this.memoryManager != null) {
			this.memoryManager.shutdown();
		}

		// Shut down the plugins
		final Iterator<TaskManagerPlugin> it = this.taskManagerPlugins.values().iterator();
		while (it.hasNext()) {
			it.next().shutdown();
		}

		this.isShutDown = true;
	}

	/**
	 * Checks whether the task manager has already been shut down.
	 * 
	 * @return <code>true</code> if the task manager has already been shut down, <code>false</code> otherwise
	 */
	public synchronized boolean isShutDown() {

		return this.isShutDown;
	}

	/**
	 * This method is periodically called by the framework to check
	 * the state of the task threads. If any task thread has unexpectedly
	 * switch to TERMINATED, this indicates that an {@link Error} has occurred
	 * during its execution.
	 */
	private void checkTaskExecution() {

		final Iterator<Task> it = this.runningTasks.values().iterator();
		while (it.hasNext()) {
			final Task task = it.next();

			if (task.isTerminated()) {
				task.markAsFailed();
			}
		}
	}

	/**
	 * {@inheritDoc}
	 */
	@Override
	public void removeCheckpoints(List<ExecutionVertexID> listOfVertexIDs) throws IOException {

		final Iterator<ExecutionVertexID> it = listOfVertexIDs.iterator();
		while (it.hasNext()) {
			CheckpointUtils.removeCheckpoint(it.next());
		}
	}

	/**
	 * {@inheritDoc}
	 */
	@Override
	public void logBufferUtilization() throws IOException {

		this.byteBufferedChannelManager.logBufferUtilization();
	}

	/**
	 * {@inheritDoc}
	 */
	@Override
	public void killTaskManager() throws IOException {

		// Kill the entire JVM after a delay of 10ms, so this RPC will finish properly before
		final Timer timer = new Timer();
		final TimerTask timerTask = new TimerTask() {

			@Override
			public void run() {

				System.exit(0);
			}
		};

		timer.schedule(timerTask, 10L);
	}

	/**
	 * {@inheritDoc}
	 */
	@Override
	public void invalidateLookupCacheEntries(final Set<ChannelID> channelIDs) throws IOException {

		this.byteBufferedChannelManager.invalidateLookupCacheEntries(channelIDs);
	}

	/**
	 * Sends data from the plugin with the given ID to the respective component of the plugin running at the job
	 * manager.
	 * 
	 * @param pluginID
	 *        the ID of plugin
	 * @param data
	 *        the data to be sent
	 * @throws IOException
	 *         thrown if an I/O error occurs during the RPC call
	 */
	public void sendDataToJobManager(final PluginID pluginID, final IOReadableWritable data) throws IOException {

		synchronized (this.pluginCommunicationService) {
			this.pluginCommunicationService.sendData(pluginID, data);
		}
	}

	/**
	 * Requests data for the plugin with the given ID from the respective plugin component running at the job manager.
	 * 
	 * @param pluginID
	 *        the ID of the plugin
	 * @param data
	 *        the data to specify the request
	 * @return the requested data
	 * @throws IOException
	 *         thrown if an I/O error occurs during the RPC call
	 */
	public IOReadableWritable requestDataFromJobManager(final PluginID pluginID, final IOReadableWritable data)
			throws IOException {

		synchronized (this.pluginCommunicationService) {
			return this.pluginCommunicationService.requestData(pluginID, data);
		}
	}

	/**
	 * {@inheritDoc}
	 */
	@Override
	public void sendData(final PluginID pluginID, final IOReadableWritable data) throws IOException {

		final TaskManagerPlugin tmp = this.taskManagerPlugins.get(pluginID);
		if (tmp == null) {
			LOG.error("Cannot find task manager plugin for plugin ID " + pluginID);
			return;
		}

		tmp.sendData(data);

	}

	/**
	 * {@inheritDoc}
	 */
	@Override
	public IOReadableWritable requestData(final PluginID pluginID, final IOReadableWritable data) throws IOException {

		final TaskManagerPlugin tmp = this.taskManagerPlugins.get(pluginID);
		if (tmp == null) {
			LOG.error("Cannot find task manager plugin for plugin ID " + pluginID);
			return null;
		}

		return tmp.requestData(data);
	}
}<|MERGE_RESOLUTION|>--- conflicted
+++ resolved
@@ -142,21 +142,6 @@
 	 */
 	private boolean isShutDown = false;
 
-<<<<<<< HEAD
-	private final double CPupper;
-
-	private final double CPlower;
-	
-	private final boolean usePACT;
-	
-	private final boolean useAVG;
-	
-	private final boolean noCheckpointing;
-
-	private boolean alwaysCheckpointing;
-
-=======
->>>>>>> bd41a87c
 	/**
 	 * Constructs a new task manager, starts its IPC service and attempts to discover the job manager to
 	 * receive an initial configuration.
@@ -334,20 +319,6 @@
 
 		// Add shutdown hook for clean up tasks
 		Runtime.getRuntime().addShutdownHook(new TaskManagerCleanUp(this));
-<<<<<<< HEAD
-		
-		this.CPupper = Double.parseDouble(GlobalConfiguration.getString("checkpoint.upperbound","0.9"));
-		this.CPlower = Double.parseDouble(GlobalConfiguration.getString("checkpoint.lowerbound","1.5"));
-		this.usePACT = GlobalConfiguration.getBoolean("checkpoint.usepact",false);		
-		this.useAVG = GlobalConfiguration.getBoolean("checkpoint.useavg",false);
-		this.noCheckpointing = GlobalConfiguration.getBoolean("checkpoint.no",false);
-		this.alwaysCheckpointing = GlobalConfiguration.getBoolean("checkpoint.always",false);
-		LOG.info("Checkpointing Summary: UpperBound=" + this.CPupper + " LowerBound=" + this.CPlower 
-				+ " ForcedValues: usePACT=" + this.usePACT + " useAVG=" + this.useAVG 
-				+ " NOCheckpoting="+this.noCheckpointing + " AlwaysCheckpointing=" + this.alwaysCheckpointing);
-		
-=======
->>>>>>> bd41a87c
 
 		LOG.info(CheckpointUtils.getSummary());
 	}
@@ -728,124 +699,7 @@
 		}
 	}
 
-<<<<<<< HEAD
-	/**
-	 * Called by an {@link EnvironmentWrapper} object to indicate that a task has exhausted its initial execution
-	 * resources.
-	 * 
-	 * @param jobID
-	 *        the ID of the job the task belongs to
-	 * @param id
-	 *        the ID of the vertex representing the task
-	 * @param resourceUtilizationSnapshot
-	 *        snapshot of the task's resource utilization taken at the point in time when the exhaustion occurred
-	 */
-	public void initialExecutionResourcesExhausted(final JobID jobID, final ExecutionVertexID id,
-			final ResourceUtilizationSnapshot resourceUtilizationSnapshot) {
-		Task task = this.runningTasks.get(id);
-		LOG.info("Checkpoint decision for vertex " + task.getEnvironment().getTaskName() + " required");
-		boolean checkpointDecision = getDecision(task, resourceUtilizationSnapshot);
-		if(checkpointDecision)
-			LOG.info("Creating Checkpoint for " +  task.getEnvironment().getTaskName() + " (" +task.getEnvironment().getIndexInSubtaskGroup() +"/" +task.getEnvironment().getCurrentNumberOfSubtasks() +  " )");
-
-		final List<CheckpointDecision> checkpointDecisionList = new SerializableArrayList<CheckpointDecision>();
-
-		checkpointDecisionList.add(new CheckpointDecision(id, checkpointDecision));
-
-		// Propagate checkpoint decisions
-		try {
-			propagateCheckpointDecisions(checkpointDecisionList);
-		} catch (IOException e) {
-			e.printStackTrace();
-		}
-
-	}
-	private boolean getDecision(final Task task, final ResourceUtilizationSnapshot rus) {
-		if(this.noCheckpointing){
-			return false;
-		}
-		if(this.alwaysCheckpointing){
-			return true;
-		}
-		if(rus.getForced() == null){
-			if((rus.getPactRatio() != -1 || this.usePACT)&& !this.useAVG){ 
-				System.out.println("Ratio = " + rus.getPactRatio());
-				if(rus.getPactRatio()>=this.CPlower){
-					//amount of data is small so we checkpoint
-					return true;
-				}
-				if(rus.getPactRatio()<=this.CPupper){
-					//amount of data is too big
-					return false;
-				}
-			}else{
-				//no info from upper layer so use average sizes
-				if(rus.isDam() || this.useAVG){
-					System.out.println("is Dam");
-
-					if(rus.getAverageOutputRecordSize() != 0){
-						System.out.println( "avg ratio" + rus.getAverageInputRecordSize()/rus.getAverageOutputRecordSize());
-					}
-					
-					if(rus.getAverageOutputRecordSize() != 0 && 
-							rus.getAverageInputRecordSize()/rus.getAverageOutputRecordSize() >=this.CPlower){
-						return true;
-					}
-
-					if(rus.getAverageOutputRecordSize() != 0 && 
-							rus.getAverageInputRecordSize()/rus.getAverageOutputRecordSize() <=this.CPupper){
-						return false;
-					}
-				}else{
-
-
-
-					// we have no data dam so we can estimate the input/output-ratio
-					System.out.println("out " + rus.getTotalOutputAmount() + " in " + rus.getTotalInputAmount());
-					if(rus.getTotalInputAmount() != 0 ){
-						System.out.println("selektivity is " + (double)rus.getTotalOutputAmount()  /  rus.getTotalInputAmount());
-
-					}
-					if(rus.getTotalOutputAmount() != 0 && ((double)rus.getTotalInputAmount() /  rus.getTotalOutputAmount() >=this.CPlower)){
-						//size off checkpoint would be to large: do not checkpoint
-						//TODO progress estimation would make sense here
-						LOG.info(task.getEnvironment().getTaskName() + "Checkpoint to large selektivity " + ((double)rus.getTotalInputAmount()/  rus.getTotalOutputAmount() > 2.0));
-						return false;
-
-					}
-					if(rus.getTotalOutputAmount() != 0 && ((double)rus.getTotalInputAmount() /  rus.getTotalOutputAmount() <=this.CPupper)){
-						//size of checkpoint will be small enough: checkpoint 
-						//TODO progress estimation would make sense here
-						LOG.info(task.getEnvironment().getTaskName() + "Checkpoint to large selektivity " + ((double)rus.getTotalInputAmount()/  rus.getTotalOutputAmount() > 2.0));
-						return true;
-
-					}
-
-
-				}
-			}
-			//between thresholds check CPU Usage.
-			if (rus.getUserCPU() >= 90) {
-				System.out.println(task.getEnvironment().getTaskName() + "CPU-Bottleneck");
-				// CPU bottleneck
-				return true;
-			}
-
-
-
-		} else {
-			System.out.println("Checkpoint decision was forced too " + rus.getForced());
-			// checkpoint decision was forced by the user
-			return rus.getForced();
-		}
-
-		//in case of doubt do not checkpoint
-		return false;
-
-	}
-
-=======
->>>>>>> bd41a87c
+
 	public void checkpointStateChanged(final JobID jobID, final ExecutionVertexID id,
 			final CheckpointState newCheckpointState) {
 
